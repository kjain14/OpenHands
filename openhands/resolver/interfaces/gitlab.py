--- conflicted
+++ resolved
@@ -32,11 +32,7 @@
             'Accept': 'application/json',
         }
 
-<<<<<<< HEAD
-    def get_base_url(self):
-=======
     def get_base_url(self) -> str:
->>>>>>> a4b836b5
         project_path = quote(f'{self.owner}/{self.repo}', safe='')
         return f'https://gitlab.com/api/v4/projects/{project_path}'
 
